--- conflicted
+++ resolved
@@ -7,25 +7,16 @@
 import * as serviceWorker from './serviceWorker';
 
 const registerComponent = [
-<<<<<<< HEAD
-  // { component: FeaturePost , element: elements.HOME_FEATURED_POST },
-  // { component: PostContainer , element: elements.HOME_POST_CONTAINER },
-=======
   { component: FeaturePost, element: elements.HOME_FEATURED_POST },
   { component: PostContainer, element: elements.HOME_POST_CONTAINER },
   { component: SidebarPopularPost, element: elements.SIDEBAR_POPULAR_POST }
->>>>>>> 93db4e72
 ];
 
 registerComponent.forEach(app => {
   const Component = app.component;
   const el = app.element;
   if (el) {
-<<<<<<< HEAD
-    return ReactDOM.render(<Component />, el);
-=======
     ReactDOM.render(<Component />, el);
->>>>>>> 93db4e72
   }
 });
 
