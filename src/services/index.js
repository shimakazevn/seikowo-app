--- conflicted
+++ resolved
@@ -79,11 +79,7 @@
 
 export const getPopularPostData = () => {
   try {
-<<<<<<< HEAD
-    const json = window._POPULAR_POST_;
-=======
     const json = window.__POPULAR_POST__;
->>>>>>> 93db4e72
     const data = JSON.parse(json);
     return data;
   } catch (err) {
